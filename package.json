{
  "name": "@maptiler/elevation-profile-control",
<<<<<<< HEAD
  "version": "2.0.0-rc.1",
=======
  "version": "2.0.0",
>>>>>>> 20856fda
  "description": "Elevation profile control for MapTiler SDK",
  "module": "dist/maptiler-elevation-profile-control.js",
  "types": "dist/maptiler-elevation-profile-control.d.ts",
  "type": "module",
  "exports": {
    ".": {
      "import": "./dist/maptiler-elevation-profile-control.js",
      "types": "./dist/maptiler-elevation-profile-control.d.ts"
    }
  },
  "author": "MapTiler",
  "keywords": [
    "maptiler",
    "plugin"
  ],
  "scripts": {
    "format:fix": "prettier --write \"src/**/*.{js,ts,tsx}\"",
    "lint:fix": "eslint --fix \"src/**/*.{js,ts}\"",
    "format": "prettier -c \"src/**/*.{js,ts,tsx}\"",
    "lint": "eslint \"src/**/*.{js,ts}\"",
    "make": "npm run format:fix && npm run lint:fix && npm run build",
    "dev": "vite -c vite.config-es.ts",
    "build": "npm run build-es; npm run build-umd",
    "build-dev": "NODE_ENV=development npm run build-es; NODE_ENV=development npm run build-umd",
    "build-umd": "tsc && vite build -c vite.config-umd.ts",
    "build-es": "tsc && vite build -c vite.config-es.ts",
    "build-umd-dev-watch": "tsc && NODE_ENV=development vite build -w -c vite.config-umd.ts"
  },
  "repository": {
    "type": "git",
    "url": "https://github.com/maptiler/maptiler-elevation-profile-control.git"
  },
  "license": "",
  "devDependencies": {
    "@types/chartjs-plugin-crosshair": "^1.1.4",
    "@types/node": "^20.4.5",
    "@typescript-eslint/eslint-plugin": "^5.61.0",
    "@typescript-eslint/parser": "^5.61.0",
    "eslint": "^8.44.0",
    "eslint-import-resolver-typescript": "^3.5.5",
    "eslint-plugin-import": "^2.28.0",
    "prettier": "^2.8.8",
    "terser": "^5.19.2",
    "typescript": "^5.0.4",
    "vite": "^4.4.8",
    "vite-plugin-dts": "^3.4.0",
    "vite-svg-loader": "^5.1.0"
  },
  "dependencies": {
<<<<<<< HEAD
    "@maptiler/sdk": "^3.0.0-rc.2",
=======
    "@maptiler/sdk": "^2.0.3",
>>>>>>> 20856fda
    "@types/events": "^3.0.0",
    "@types/geojson": "^7946.0.13",
    "chart.js": "^4.4.0",
    "chartjs-plugin-crosshair": "^2.0.0",
    "chartjs-plugin-zoom": "^2.0.1",
    "events": "^3.3.0",
    "quick-lru": "^7.0.0"
  }
}<|MERGE_RESOLUTION|>--- conflicted
+++ resolved
@@ -1,10 +1,6 @@
 {
   "name": "@maptiler/elevation-profile-control",
-<<<<<<< HEAD
-  "version": "2.0.0-rc.1",
-=======
-  "version": "2.0.0",
->>>>>>> 20856fda
+  "version": "3.0.0-rc.1",
   "description": "Elevation profile control for MapTiler SDK",
   "module": "dist/maptiler-elevation-profile-control.js",
   "types": "dist/maptiler-elevation-profile-control.d.ts",
@@ -54,11 +50,7 @@
     "vite-svg-loader": "^5.1.0"
   },
   "dependencies": {
-<<<<<<< HEAD
     "@maptiler/sdk": "^3.0.0-rc.2",
-=======
-    "@maptiler/sdk": "^2.0.3",
->>>>>>> 20856fda
     "@types/events": "^3.0.0",
     "@types/geojson": "^7946.0.13",
     "chart.js": "^4.4.0",
